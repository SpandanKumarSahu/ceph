#ifndef __CEPH_FEATURES
#define __CEPH_FEATURES

/*
 * feature bits
 */
#define CEPH_FEATURE_UID            (1<<0)
#define CEPH_FEATURE_NOSRCADDR      (1<<1)
#define CEPH_FEATURE_MONCLOCKCHECK  (1<<2)
#define CEPH_FEATURE_FLOCK          (1<<3)
#define CEPH_FEATURE_SUBSCRIBE2     (1<<4)
#define CEPH_FEATURE_MONNAMES       (1<<5)
#define CEPH_FEATURE_RECONNECT_SEQ  (1<<6)
#define CEPH_FEATURE_DIRLAYOUTHASH  (1<<7)
#define CEPH_FEATURE_OBJECTLOCATOR  (1<<8)
#define CEPH_FEATURE_PGID64         (1<<9)
#define CEPH_FEATURE_INCSUBOSDMAP   (1<<10)
#define CEPH_FEATURE_PGPOOL3        (1<<11)
#define CEPH_FEATURE_OSDREPLYMUX    (1<<12)
#define CEPH_FEATURE_OSDENC         (1<<13)
#define CEPH_FEATURE_OMAP           (1<<14)
#define CEPH_FEATURE_MONENC         (1<<15)
#define CEPH_FEATURE_QUERY_T        (1<<16)
#define CEPH_FEATURE_INDEP_PG_MAP   (1<<17)
#define CEPH_FEATURE_CRUSH_TUNABLES (1<<18)
#define CEPH_FEATURE_CHUNKY_SCRUB   (1<<19)
<<<<<<< HEAD
#define CEPH_FEATURE_MON_NULLROUTE  (1<<20)
=======
#define CEPH_FEATURE_MON_GV         (1<<21)
>>>>>>> d5bcf414

/*
 * Features supported.  Should be everything above.
 */
#define CEPH_FEATURES_ALL		 \
	(CEPH_FEATURE_UID |		 \
	 CEPH_FEATURE_NOSRCADDR |	 \
	 CEPH_FEATURE_MONCLOCKCHECK |	 \
	 CEPH_FEATURE_FLOCK |		 \
	 CEPH_FEATURE_SUBSCRIBE2 |	 \
	 CEPH_FEATURE_MONNAMES |	 \
	 CEPH_FEATURE_RECONNECT_SEQ |	 \
	 CEPH_FEATURE_DIRLAYOUTHASH |	 \
	 CEPH_FEATURE_OBJECTLOCATOR |	 \
	 CEPH_FEATURE_PGID64 |		 \
	 CEPH_FEATURE_INCSUBOSDMAP |	 \
	 CEPH_FEATURE_PGPOOL3 |		 \
	 CEPH_FEATURE_OSDREPLYMUX |	 \
	 CEPH_FEATURE_OSDENC |		 \
	 CEPH_FEATURE_OMAP |		 \
	 CEPH_FEATURE_QUERY_T |		 \
	 CEPH_FEATURE_MONENC |		 \
	 CEPH_FEATURE_INDEP_PG_MAP |	 \
	 CEPH_FEATURE_CRUSH_TUNABLES |	 \
<<<<<<< HEAD
	 CEPH_FEATURE_CHUNKY_SCRUB |	 \
	 CEPH_FEATURE_MON_NULLROUTE)
=======
	 CEPH_FEATURE_CHUNKY_SCRUB | \
	 CEPH_FEATURE_MON_GV)
>>>>>>> d5bcf414

#define CEPH_FEATURES_SUPPORTED_DEFAULT  CEPH_FEATURES_ALL

#endif<|MERGE_RESOLUTION|>--- conflicted
+++ resolved
@@ -24,11 +24,8 @@
 #define CEPH_FEATURE_INDEP_PG_MAP   (1<<17)
 #define CEPH_FEATURE_CRUSH_TUNABLES (1<<18)
 #define CEPH_FEATURE_CHUNKY_SCRUB   (1<<19)
-<<<<<<< HEAD
 #define CEPH_FEATURE_MON_NULLROUTE  (1<<20)
-=======
 #define CEPH_FEATURE_MON_GV         (1<<21)
->>>>>>> d5bcf414
 
 /*
  * Features supported.  Should be everything above.
@@ -53,13 +50,9 @@
 	 CEPH_FEATURE_MONENC |		 \
 	 CEPH_FEATURE_INDEP_PG_MAP |	 \
 	 CEPH_FEATURE_CRUSH_TUNABLES |	 \
-<<<<<<< HEAD
 	 CEPH_FEATURE_CHUNKY_SCRUB |	 \
-	 CEPH_FEATURE_MON_NULLROUTE)
-=======
-	 CEPH_FEATURE_CHUNKY_SCRUB | \
+	 CEPH_FEATURE_MON_NULLROUTE |	 \
 	 CEPH_FEATURE_MON_GV)
->>>>>>> d5bcf414
 
 #define CEPH_FEATURES_SUPPORTED_DEFAULT  CEPH_FEATURES_ALL
 
