#include <errno.h>
#include <stdlib.h>
#include <sys/types.h>

#include "rgw_access.h"
#include "rgw_rados.h"
#include "rgw_acl.h"

#include "rgw_cls_api.h"

#include "common/Clock.h"

#include "include/rados/librados.hpp"
using namespace librados;

#include <string>
#include <iostream>
#include <vector>
#include <list>
#include <map>

using namespace std;

Rados *rados = NULL;

static string notify_oid = "notify";
static string shadow_ns = "shadow";
static string bucket_marker_ver_oid = ".rgw.bucket-marker-ver";
static string dir_oid_prefix = ".dir.";

static RGWObjCategory shadow_category = RGW_OBJ_CATEGORY_SHADOW;
static RGWObjCategory main_category = RGW_OBJ_CATEGORY_MAIN;

class RGWWatcher : public librados::WatchCtx {
  RGWRados *rados;
public:
  RGWWatcher(RGWRados *r) : rados(r) {}
  void notify(uint8_t opcode, uint64_t ver, bufferlist& bl) {
    cout << "RGWWatcher::notify() opcode=" << (int)opcode << " ver=" << ver << " bl.length()=" << bl.length() << std::endl;
    rados->watch_cb(opcode, ver, bl);
  }
};

static void prepend_bucket_marker(rgw_bucket& bucket, string& orig_oid, string& oid)
{
  if (bucket.marker.empty() || orig_oid.empty()) {
    oid = orig_oid;
  } else {
    oid = bucket.marker;
    oid.append("_");
    oid.append(orig_oid);
  }
}

static void get_obj_bucket_and_oid(rgw_obj& obj, rgw_bucket& bucket, string& oid)
{
  bucket = obj.bucket;
  prepend_bucket_marker(bucket, obj.object, oid);
}


/** 
 * Initialize the RADOS instance and prepare to do other ops
 * Returns 0 on success, -ERR# on failure.
 */
int RGWRados::initialize(CephContext *cct)
{
  int ret;
  rados = new Rados();
  if (!rados)
    return -ENOMEM;

  ret = rados->init_with_context(cct);
  if (ret < 0)
   return ret;

  ret = rados->connect();
  if (ret < 0)
   return ret;

  ret = open_root_pool_ctx();
  if (ret < 0)
    return ret;

  return ret;
}

void RGWRados::finalize_watch()
{
  control_pool_ctx.unwatch(notify_oid, watch_handle);
}

/**
 * Open the pool used as root for this gateway
 * Returns: 0 on success, -ERR# otherwise.
 */
int RGWRados::open_root_pool_ctx()
{
  int r = rados->ioctx_create(RGW_ROOT_BUCKET, root_pool_ctx);
  if (r == -ENOENT) {
    r = rados->pool_create(RGW_ROOT_BUCKET);
    if (r == -EEXIST)
      r = 0;
    if (r < 0)
      return r;

    r = rados->ioctx_create(RGW_ROOT_BUCKET, root_pool_ctx);
  }

  return r;
}

int RGWRados::init_watch()
{
  int r = rados->ioctx_create(RGW_CONTROL_BUCKET, control_pool_ctx);
  if (r == -ENOENT) {
    r = rados->pool_create(RGW_CONTROL_BUCKET);
    if (r == -EEXIST)
      r = 0;
    if (r < 0)
      return r;

    r = rados->ioctx_create(RGW_CONTROL_BUCKET, control_pool_ctx);
    if (r < 0)
      return r;
  }

  r = control_pool_ctx.create(notify_oid, false);
  if (r < 0 && r != -EEXIST)
    return r;

  watcher = new RGWWatcher(this);
  r = control_pool_ctx.watch(notify_oid, 0, &watch_handle, watcher);

  return r;
}

int RGWRados::open_bucket_ctx(rgw_bucket& bucket, librados::IoCtx&  io_ctx)
{
  int r = rados->ioctx_create(bucket.pool.c_str(), io_ctx);
  if (r != -ENOENT)
    return r;

  /* couldn't find bucket, might be a racing bucket creation,
     where client haven't gotten updated map, try to read
     the bucket object .. which will trigger update of osdmap
     if that is the case */
  time_t mtime;
  r = root_pool_ctx.stat(bucket.name, NULL, &mtime);
  if (r < 0)
    return -ENOENT;

  r = rados->ioctx_create(bucket.pool.c_str(), io_ctx);

  return r;
}

class RGWRadosListState {
public:
  std::list<string> list;
  std::list<string>::iterator pos;
  RGWRadosListState() : pos(0) {}
};

/**
 * set up a bucket listing.
 * id is ignored
 * handle is filled in.
 * Returns 0 on success, -ERR# otherwise.
 */
int RGWRados::list_buckets_init(std::string& id, RGWAccessHandle *handle)
{
  RGWRadosListState *state = new RGWRadosListState();

  if (!state)
    return -ENOMEM;

  int r = rados->pool_list(state->list);
  if (r < 0)
    return r;
  state->pos = state->list.begin();

  *handle = (RGWAccessHandle)state;

  return 0;
}

/** 
 * get the next bucket in the listing.
 * id is ignored
 * obj is filled in,
 * handle is updated.
 * returns 0 on success, -ERR# otherwise.
 */
int RGWRados::list_buckets_next(std::string& id, RGWObjEnt& obj, RGWAccessHandle *handle)
{
  RGWRadosListState *state = (RGWRadosListState *)*handle;

  if (state->pos == state->list.end()) {
    delete state;
    return -ENOENT;
  }

  obj.name = *state->pos;
  state->pos++;

  /* FIXME: should read mtime/size vals for bucket */

  return 0;
}

int RGWRados::decode_policy(bufferlist& bl, ACLOwner *owner)
{
  bufferlist::iterator i = bl.begin();
  RGWAccessControlPolicy policy;
  try {
    policy.decode_owner(i);
  } catch (buffer::error& err) {
    RGW_LOG(0) << "ERROR: could not decode policy, caught buffer::error" << dendl;
    return -EIO;
  }
  *owner = policy.get_owner();
  return 0;
}

/** 
 * get listing of the objects in a bucket.
 * id: ignored.
 * bucket: bucket to list contents of
 * max: maximum number of results to return
 * prefix: only return results that match this prefix
 * delim: do not include results that match this string.
 *     Any skipped results will have the matching portion of their name
 *     inserted in common_prefixes with a "true" mark.
 * marker: if filled in, begin the listing with this object.
 * result: the objects are put in here.
 * common_prefixes: if delim is filled in, any matching prefixes are placed
 *     here.
 */
int RGWRados::list_objects(string& id, rgw_bucket& bucket, int max, string& prefix, string& delim,
			   string& marker, vector<RGWObjEnt>& result, map<string, bool>& common_prefixes,
			   bool get_content_type, string& ns, bool *is_truncated, RGWAccessListFilter *filter)
{
  int count = 0;
  string cur_marker = marker;
  bool truncated;

  result.clear();

  do {
    std::map<string, RGWObjEnt> ent_map;
    int r = cls_bucket_list(bucket, cur_marker, max - count, ent_map, &truncated);
    if (r < 0)
      return r;

    std::map<string, RGWObjEnt>::iterator eiter;
    for (eiter = ent_map.begin(); eiter != ent_map.end(); ++eiter) {
      string obj = eiter->first;
      string key = obj;
      cur_marker = obj;

      if (!rgw_obj::translate_raw_obj(obj, ns))
        continue;

      if (filter && !filter->filter(obj, key))
        continue;

      if (prefix.size() &&  ((obj).compare(0, prefix.size(), prefix) != 0))
        continue;

      if (!delim.empty()) {
        int delim_pos = obj.find(delim, prefix.size());

        if (delim_pos >= 0) {
          common_prefixes[obj.substr(0, delim_pos + 1)] = true;
          continue;
        }
      }

      result.push_back(eiter->second);
      count++;
    }
  } while (truncated && count < max);

  if (is_truncated)
    *is_truncated = truncated;

  return 0;
}

/**
 * create a bucket with name bucket and the given list of attrs
 * if auid is set, it sets the auid of the underlying rados io_ctx
 * returns 0 on success, -ERR# otherwise.
 */
<<<<<<< HEAD
int RGWRados::create_bucket(std::string& id, rgw_bucket& bucket, map<std::string, bufferlist>& attrs, bool create_pool, bool assign_marker, bool exclusive, uint64_t auid)
=======
int RGWRados::create_bucket(std::string& id, rgw_bucket& bucket, 
			    map<std::string, bufferlist>& attrs, 
			    bool create_pool, bool exclusive, uint64_t auid)
>>>>>>> 9045b3f5
{
  librados::ObjectWriteOperation op;
  op.create(exclusive);

  for (map<string, bufferlist>::iterator iter = attrs.begin(); iter != attrs.end(); ++iter)
    op.setxattr(iter->first.c_str(), iter->second);

  bufferlist outbl;
  int ret = root_pool_ctx.operate(bucket.name, &op);
  if (ret < 0 && ret != -EEXIST)
    return ret;

  if (create_pool) {
    ret = rados->pool_create(bucket.pool.c_str(), auid);
<<<<<<< HEAD
    if (ret < 0 && ret != -EEXIST)
=======
    if (ret == -EEXIST)
      ret = 0;
    if (ret < 0)
>>>>>>> 9045b3f5
      root_pool_ctx.remove(bucket.name.c_str());
  }

  if (assign_marker) {
    librados::IoCtx io_ctx; // context for new bucket

    int r = open_bucket_ctx(bucket, io_ctx);
    if (r < 0)
      return r;

    bufferlist bl;
    uint32_t nop = 0;
    ::encode(nop, bl);

    r = control_pool_ctx.write(bucket_marker_ver_oid, bl, bl.length(), 0);
    if (r < 0)
      return r;

    uint64_t ver = control_pool_ctx.get_last_version();
    RGW_LOG(0) << "got obj version=" << ver << dendl;
    char buf[32];
    snprintf(buf, sizeof(buf), "%llu", (unsigned long long)ver);
    bucket.marker = buf;

    string dir_oid =  dir_oid_prefix;
    dir_oid.append(bucket.marker);

    r = io_ctx.create(dir_oid, true);
    if (r < 0 && r != -EEXIST)
      return r;

    if (r != -EEXIST) {
      r = cls_rgw_init_index(bucket, dir_oid);
      if (r < 0)
        return r;
    }
  }

  return ret;
}

int RGWRados::create_pools(std::string& id, vector<string>& names, vector<int>& retcodes, int auid)
{
  vector<string>::iterator iter;
  vector<librados::PoolAsyncCompletion *> completions;
  vector<int> rets;

  for (iter = names.begin(); iter != names.end(); ++iter) {
    librados::PoolAsyncCompletion *c = librados::Rados::pool_async_create_completion();
    completions.push_back(c);
    string& name = *iter;
    int ret = rados->pool_create_async(name.c_str(), auid, c);
    rets.push_back(ret);
  }

  vector<int>::iterator riter;
  vector<librados::PoolAsyncCompletion *>::iterator citer;

  assert(rets.size() == completions.size());
  for (riter = rets.begin(), citer = completions.begin(); riter != rets.end(); ++riter, ++citer) {
    int r = *riter;
    PoolAsyncCompletion *c = *citer;
    if (r == 0) {
      c->wait();
      r = c->get_return_value();
      if (r < 0) {
        RGW_LOG(0) << "async pool_create returned " << r << dendl;
      }
      c->release();
    }
    retcodes.push_back(r);
  }
  return 0;
}

/**
 * Write/overwrite an object to the bucket storage.
 * id: ignored
 * bucket: the bucket to store the object in
 * obj: the object name/key
 * data: the object contents/value
 * size: the amount of data to write (data must be this long)
 * mtime: if non-NULL, writes the given mtime to the bucket storage
 * attrs: all the given attrs are written to bucket storage for the given object
 * exclusive: create object exclusively
 * Returns: 0 on success, -ERR# otherwise.
 */
int RGWRados::put_obj_meta(void *ctx, std::string& id, rgw_obj& obj,  uint64_t size,
                  time_t *mtime, map<string, bufferlist>& attrs, RGWObjCategory category, bool exclusive)
{
  rgw_bucket bucket;
  std::string oid;
  get_obj_bucket_and_oid(obj, bucket, oid);
  librados::IoCtx io_ctx;

  int r = open_bucket_ctx(bucket, io_ctx);
  if (r < 0)
    return r;

  io_ctx.locator_set_key(obj.key);

  ObjectWriteOperation op;

  op.create(exclusive);

  string etag;
  bufferlist acl_bl;

  map<string, bufferlist>::iterator iter;
  for (iter = attrs.begin(); iter != attrs.end(); ++iter) {
    const string& name = iter->first;
    bufferlist& bl = iter->second;

    if (!bl.length())
      continue;

    op.setxattr(name.c_str(), bl);

    if (name.compare(RGW_ATTR_ETAG) == 0) {
      etag = bl.c_str();
    } else if (name.compare(RGW_ATTR_ACL) == 0) {
      acl_bl = bl;
    }
  }

  if (!op.size())
    return 0;

  string tag;
  r = prepare_update_index(NULL, bucket, obj.object, tag);
  if (r < 0)
    return r;

  r = io_ctx.operate(oid, &op);
  if (r < 0)
    return r;

  uint64_t epoch = io_ctx.get_last_version();

  utime_t ut = ceph_clock_now(g_ceph_context);
  r = complete_update_index(bucket, obj.object, tag, epoch, size,
                            ut, etag, &acl_bl, category);

  if (mtime) {
    r = io_ctx.stat(oid, NULL, mtime);
    if (r < 0)
      return r;
  }

  return 0;
}

/**
 * Write/overwrite an object to the bucket storage.
 * id: ignored
 * bucket: the bucket to store the object in
 * obj: the object name/key
 * data: the object contents/value
 * offset: the offet to write to in the object
 *         If this is -1, we will overwrite the whole object.
 * size: the amount of data to write (data must be this long)
 * attrs: all the given attrs are written to bucket storage for the given object
 * Returns: 0 on success, -ERR# otherwise.
 */
int RGWRados::put_obj_data(void *ctx, std::string& id, rgw_obj& obj,
			   const char *data, off_t ofs, size_t len)
{
  void *handle;
  int r = aio_put_obj_data(ctx, id, obj, data, ofs, len, &handle);
  if (r < 0)
    return r;
  return aio_wait(handle);
}

int RGWRados::aio_put_obj_data(void *ctx, std::string& id, rgw_obj& obj,
			       const char *data, off_t ofs, size_t len,
                               void **handle)
{
  rgw_bucket bucket;
  std::string oid;
  get_obj_bucket_and_oid(obj, bucket, oid);
  librados::IoCtx io_ctx;

  int r = open_bucket_ctx(bucket, io_ctx);
  if (r < 0)
    return r;

  io_ctx.locator_set_key(obj.key);

  bufferlist bl;
  bl.append(data, len);

  AioCompletion *c = librados::Rados::aio_create_completion(NULL, NULL, NULL);
  *handle = c;
  

  if (ofs == -1) {
    // write_full wants to write the complete bufferlist, not part of it
    assert(bl.length() == len);

    r = io_ctx.aio_write_full(oid, c, bl);
  }
  else {
    r = io_ctx.aio_write(oid, c, bl, len, ofs);
  }
  if (r < 0)
    return r;

  return 0;
}

int RGWRados::aio_wait(void *handle)
{
  AioCompletion *c = (AioCompletion *)handle;
  c->wait_for_complete();
  int ret = c->get_return_value();
  c->release();
  return ret;
}

bool RGWRados::aio_completed(void *handle)
{
  AioCompletion *c = (AioCompletion *)handle;
  return c->is_complete();
}
/**
 * Copy an object.
 * id: unused (well, it's passed to put_obj)
 * dest_bucket: the bucket to copy into
 * dest_obj: the object to copy into
 * src_bucket: the bucket to copy from
 * src_obj: the object to copy from
 * mod_ptr, unmod_ptr, if_match, if_nomatch: as used in get_obj
 * attrs: these are placed on the new object IN ADDITION to
 *    (or overwriting) any attrs copied from the original object
 * err: stores any errors resulting from the get of the original object
 * Returns: 0 on success, -ERR# otherwise.
 */
int RGWRados::copy_obj(void *ctx, std::string& id,
               rgw_obj& dest_obj,
               rgw_obj& src_obj,
               time_t *mtime,
               const time_t *mod_ptr,
               const time_t *unmod_ptr,
               const char *if_match,
               const char *if_nomatch,
               map<string, bufferlist>& attrs,  /* in/out */
               RGWObjCategory category,
               struct rgw_err *err)
{
  int ret, r;
  char *data;
  off_t end = -1;
  uint64_t total_len, obj_size;
  time_t lastmod;
  map<string, bufferlist>::iterator iter;
  rgw_obj tmp_obj = dest_obj;
  string tmp_oid;

  append_rand_alpha(dest_obj.object, tmp_oid, 32);
  tmp_obj.set_obj(tmp_oid);
  tmp_obj.set_key(dest_obj.object);

  rgw_obj tmp_dest;

  RGW_LOG(5) << "Copy object " << src_obj.bucket << ":" << src_obj.object << " => " << dest_obj.bucket << ":" << dest_obj.object << dendl;

  void *handle = NULL;

  map<string, bufferlist> attrset;
  ret = prepare_get_obj(ctx, src_obj, 0, &end, &attrset,
                mod_ptr, unmod_ptr, &lastmod, if_match, if_nomatch, &total_len, &obj_size, &handle, err);

  if (ret < 0)
    return ret;

  off_t ofs = 0;
  do {
    ret = get_obj(ctx, &handle, src_obj, &data, ofs, end);
    if (ret < 0)
      return ret;

    // In the first call to put_obj_data, we pass ofs == -1 so that it will do
    // a write_full, wiping out whatever was in the object before this
    r = put_obj_data(ctx, id, tmp_obj, data, ((ofs == 0) ? -1 : ofs), ret);
    free(data);
    if (r < 0)
      goto done_err;

    ofs += ret;
  } while (ofs <= end);

  for (iter = attrs.begin(); iter != attrs.end(); ++iter) {
    attrset[iter->first] = iter->second;
  }
  attrs = attrset;

  ret = clone_obj(ctx, dest_obj, 0, tmp_obj, 0, end + 1, NULL, attrs, category);
  if (mtime)
    obj_stat(ctx, tmp_obj, NULL, mtime);

  r = rgwstore->delete_obj(ctx, id, tmp_obj, false);
  if (r < 0)
    RGW_LOG(0) << "ERROR: could not remove " << tmp_obj << dendl;

  finish_get_obj(&handle);

  return ret;
done_err:
  rgwstore->delete_obj(ctx, id, tmp_obj, false);
  finish_get_obj(&handle);
  return r;
}

/**
 * Delete a bucket.
 * id: unused
 * bucket: the name of the bucket to delete
 * Returns 0 on success, -ERR# otherwise.
 */
int RGWRados::delete_bucket(std::string& id, rgw_bucket& bucket, bool remove_pool)
{
  librados::IoCtx list_ctx;
  int r = open_bucket_ctx(bucket, list_ctx);
  if (r < 0)
    return r;

  std::map<string, RGWObjEnt> ent_map;
  string marker;
  bool is_truncated;

  do {
#define NUM_ENTRIES 1000
    r = cls_bucket_list(bucket, marker, NUM_ENTRIES, ent_map, &is_truncated);
    if (r < 0)
      return r;

    string ns;
    std::map<string, RGWObjEnt>::iterator eiter;
    string obj;
    for (eiter = ent_map.begin(); eiter != ent_map.end(); ++eiter) {
      obj = eiter->first;

      if (rgw_obj::translate_raw_obj(obj, ns))
        return -ENOTEMPTY;
    }
    marker = obj;
  } while (is_truncated);

  if (remove_pool) {
    r = rados->pool_delete(bucket.pool.c_str());
    if (r < 0)
      return r;
  }

  rgw_obj obj(rgw_root_bucket, bucket.name);
  r = delete_obj(NULL, id, obj, true);
  if (r < 0)
    return r;

  return 0;
}

/**
 * Delete buckets, don't care about content
 * id: unused
 * bucket: the name of the bucket to delete
 * Returns 0 on success, -ERR# otherwise.
 */
int RGWRados::purge_buckets(std::string& id, vector<rgw_bucket>& buckets)
{
  librados::IoCtx list_ctx;
  vector<rgw_bucket>::iterator iter;
  vector<librados::PoolAsyncCompletion *> completions;
  int ret = 0, r;

  for (iter = buckets.begin(); iter != buckets.end(); ++iter) {
    rgw_bucket& bucket = *iter;
    librados::PoolAsyncCompletion *c = librados::Rados::pool_async_create_completion();
    r = rados->pool_delete_async(bucket.pool.c_str(), c);
    if (r < 0) {
      RGW_LOG(0) << "WARNING: rados->pool_delete_async(bucket=" << bucket << ") returned err=" << r << dendl;
      ret = r;
    } else {
      completions.push_back(c);
    }

    rgw_obj obj(rgw_root_bucket, bucket.name);
    r = delete_obj(NULL, id, obj, true);
    if (r < 0) {
      RGW_LOG(0) << "WARNING: could not remove bucket object: " << RGW_ROOT_BUCKET << ":" << bucket << dendl;
      ret = r;
      continue;
    }
  }

  vector<librados::PoolAsyncCompletion *>::iterator citer;
  for (citer = completions.begin(); citer != completions.end(); ++citer) {
    PoolAsyncCompletion *c = *citer;
    c->wait();
    r = c->get_return_value();
    if (r < 0) {
      RGW_LOG(0) << "WARNING: async pool_removal returned " << r << dendl;
      ret = r;
    }
    c->release();
  }

  return ret;
}

int RGWRados::set_buckets_auid(vector<rgw_bucket>& buckets, uint64_t auid)
{
  librados::IoCtx ctx;
  vector<librados::PoolAsyncCompletion *> completions;

  vector<rgw_bucket>::iterator iter;
  for (iter = buckets.begin(); iter != buckets.end(); ++iter) {
    rgw_bucket& bucket = *iter;
    int r = open_bucket_ctx(bucket, ctx);
    if (r < 0)
      return r;

    librados::PoolAsyncCompletion *c = librados::Rados::pool_async_create_completion();
    completions.push_back(c);
    ctx.set_auid_async(auid, c);
  }

  vector<librados::PoolAsyncCompletion *>::iterator citer;
  for (citer = completions.begin(); citer != completions.end(); ++citer) {
    PoolAsyncCompletion *c = *citer;
    c->wait();
    c->release();
  }

  return 0;
}

int RGWRados::disable_buckets(vector<rgw_bucket>& buckets)
{
  return set_buckets_auid(buckets, RGW_SUSPENDED_USER_AUID);
}

int RGWRados::enable_buckets(vector<rgw_bucket>& buckets, uint64_t auid)
{
  return set_buckets_auid(buckets, auid);
}

int RGWRados::bucket_suspended(rgw_bucket& bucket, bool *suspended)
{
  librados::IoCtx ctx;
  int r = open_bucket_ctx(bucket, ctx);
  if (r < 0)
    return r;

  uint64_t auid;
  int ret = ctx.get_auid(&auid);
  if (ret < 0)
    return ret;

  *suspended = (auid == RGW_SUSPENDED_USER_AUID);
  return 0;
}

/**
 * Delete an object.
 * id: unused
 * bucket: name of the bucket storing the object
 * obj: name of the object to delete
 * Returns: 0 on success, -ERR# otherwise.
 */
int RGWRados::delete_obj_impl(void *ctx, std::string& id, rgw_obj& obj, bool sync)
{
  rgw_bucket bucket;
  std::string oid;
  get_obj_bucket_and_oid(obj, bucket, oid);
  librados::IoCtx io_ctx;
  RGWRadosCtx *rctx = (RGWRadosCtx *)ctx;
  int r = open_bucket_ctx(bucket, io_ctx);
  if (r < 0)
    return r;

  io_ctx.locator_set_key(obj.key);

  ObjectWriteOperation op;

  RGWObjState *state;
  r = prepare_atomic_for_write(rctx, obj, io_ctx, oid, op, &state);
  if (r < 0)
    return r;

  string tag;
  op.remove();
  if (sync) {
    r = prepare_update_index(state, bucket, obj.object, tag);
    if (r < 0)
      return r;
    r = io_ctx.operate(oid, &op);

    if (r >= 0 && bucket.marker.size()) {
      uint64_t epoch = io_ctx.get_last_version();
      r = complete_update_index_del(bucket, obj.object, tag, epoch);
    }
  } else {
    librados::AioCompletion *completion = rados->aio_create_completion(NULL, NULL, NULL);
    r = io_ctx.aio_operate(obj.object, completion, &op);
    completion->release();
  }

  atomic_write_finish(state, r);

  if (r < 0)
    return r;

  return 0;
}

int RGWRados::delete_obj(void *ctx, std::string& id, rgw_obj& obj, bool sync)
{
  int r;
  do {
    r = delete_obj_impl(ctx, id, obj, sync);
  } while (r == -ECANCELED);
  return r;
}

int RGWRados::get_obj_state(RGWRadosCtx *rctx, rgw_obj& obj, librados::IoCtx& io_ctx, string& actual_obj, RGWObjState **state)
{
  RGWObjState *s = rctx->get_state(obj);
  *state = s;
  if (s->has_attrs)
    return 0;

  ObjectReadOperation op;
  op.getxattrs();
  op.stat();
  bufferlist outbl;
  int r = io_ctx.operate(actual_obj, &op, &outbl);
  if (r == -ENOENT) {
    s->exists = false;
    s->has_attrs = true;
    s->mtime = 0;
    return 0;
  }
  if (r < 0)
    return r;

  s->exists = true;

  bufferlist::iterator oiter = outbl.begin();
  try {
    ::decode(s->attrset, oiter);
  } catch (buffer::error& err) {
    RGW_LOG(0) << "ERROR: failed decoding s->attrset (obj=" << obj << "), aborting" << dendl;
    return -EIO;
  }

  map<string, bufferlist>::iterator aiter;
  for (aiter = s->attrset.begin(); aiter != s->attrset.end(); ++aiter) {
    RGW_LOG(0) << "iter->first=" << aiter->first << dendl;
  }

  try {
    ::decode(s->size, oiter);
    utime_t ut;
    ::decode(ut, oiter);
    s->mtime = ut.sec();
  } catch (buffer::error& err) {
    RGW_LOG(0) << "ERROR: failed decoding object (obj=" << obj << ") info (either size or mtime), aborting" << dendl;
  }

  s->has_attrs = true;
  map<string, bufferlist>::iterator iter = s->attrset.find(RGW_ATTR_SHADOW_OBJ);
  if (iter != s->attrset.end()) {
    bufferlist bl = iter->second;
    bufferlist::iterator it = bl.begin();
    it.copy(bl.length(), s->shadow_obj);
    s->shadow_obj[bl.length()] = '\0';
  }
  s->obj_tag = s->attrset[RGW_ATTR_ID_TAG];
  return 0;
}

/**
 * Get the attributes for an object.
 * bucket: name of the bucket holding the object.
 * obj: name of the object
 * name: name of the attr to retrieve
 * dest: bufferlist to store the result in
 * Returns: 0 on success, -ERR# otherwise.
 */
int RGWRados::get_attr(void *ctx, rgw_obj& obj, const char *name, bufferlist& dest)
{
  rgw_bucket bucket;
  std::string oid;
  get_obj_bucket_and_oid(obj, bucket, oid);
  librados::IoCtx io_ctx;
  rgw_bucket actual_bucket = bucket;
  string actual_obj = oid;
  RGWRadosCtx *rctx = (RGWRadosCtx *)ctx;

  if (actual_obj.size() == 0) {
    actual_obj = bucket.name;
    actual_bucket = rgw_root_bucket;
  }

  int r = open_bucket_ctx(actual_bucket, io_ctx);
  if (r < 0)
    return r;

  io_ctx.locator_set_key(obj.key);

  if (rctx) {
    RGWObjState *state;
    r = get_obj_state(rctx, obj, io_ctx, actual_obj, &state);
    if (r < 0)
      return r;
    if (!state->exists)
      return -ENOENT;
    if (state->get_attr(name, dest))
      return 0;
    return -ENODATA;
  }
  
  r = io_ctx.getxattr(actual_obj, name, dest);
  if (r < 0)
    return r;

  return 0;
}

int RGWRados::append_atomic_test(RGWRadosCtx *rctx, rgw_obj& obj, librados::IoCtx& io_ctx,
                            string& actual_obj, ObjectOperation& op, RGWObjState **pstate)
{
  if (!rctx)
    return 0;

  int r = get_obj_state(rctx, obj, io_ctx, actual_obj, pstate);
  if (r < 0)
    return r;

  RGWObjState *state = *pstate;

  if (!state->is_atomic)
    return 0;

  if (state->obj_tag.length() > 0) {// check for backward compatibility
    op.cmpxattr(RGW_ATTR_ID_TAG, LIBRADOS_CMPXATTR_OP_EQ, state->obj_tag);
  }
  return 0;
}

int RGWRados::prepare_atomic_for_write_impl(RGWRadosCtx *rctx, rgw_obj& obj, librados::IoCtx& io_ctx,
                            string& actual_obj, ObjectWriteOperation& op, RGWObjState **pstate)
{
  int r = get_obj_state(rctx, obj, io_ctx, actual_obj, pstate);
  if (r < 0)
    return r;

  RGWObjState *state = *pstate;

  if (!state->is_atomic)
    return 0;

  if (state->obj_tag.length() == 0 ||
      state->shadow_obj.size() == 0) {
    RGW_LOG(0) << "can't clone object " << obj << " to shadow object, tag/shadow_obj haven't been set" << dendl;
    // FIXME: need to test object does not exist
  } else {
    RGW_LOG(0) << "cloning object " << obj << " to name=" << state->shadow_obj << dendl;
    rgw_obj dest_obj(obj.bucket, state->shadow_obj);
    dest_obj.set_ns(shadow_ns);
    if (obj.key.size())
      dest_obj.set_key(obj.key);
    else
      dest_obj.set_key(obj.object);

    pair<string, bufferlist> cond(RGW_ATTR_ID_TAG, state->obj_tag);
    RGW_LOG(0) << "cloning: dest_obj=" << dest_obj << " size=" << state->size << " tag=" << state->obj_tag.c_str() << dendl;
    r = clone_obj_cond(NULL, dest_obj, 0, obj, 0, state->size, state->attrset, shadow_category, &state->mtime, false, true, &cond);
    if (r == -EEXIST)
      r = 0;
    if (r == -ECANCELED) {
      /* we lost in a race here, original object was replaced, we assume it was cloned
         as required */
      RGW_LOG(0) << "clone_obj_cond was cancelled, lost in a race" << dendl;
      state->clear();
      return r;
    } else {
      int ret = rctx->notify_intent(dest_obj, DEL_OBJ);
      if (ret < 0) {
        RGW_LOG(0) << "WARNING: failed to log intent ret=" << ret << dendl;
      }
    }
    if (r < 0) {
      RGW_LOG(0) << "ERROR: failed to clone object r=" << r << dendl;
      return r;
    }

    /* first verify that the object wasn't replaced under */
    op.cmpxattr(RGW_ATTR_ID_TAG, LIBRADOS_CMPXATTR_OP_EQ, state->obj_tag);
    // FIXME: need to add FAIL_NOTEXIST_OK for racing deletion
  }

  string tag;
  append_rand_alpha(tag, tag, 32);
  bufferlist bl;
  bl.append(tag);


  op.setxattr(RGW_ATTR_ID_TAG, bl);

  string shadow = obj.object;
  shadow.append(".");
  shadow.append(tag);

  bufferlist shadow_bl;
  shadow_bl.append(shadow);
  op.setxattr(RGW_ATTR_SHADOW_OBJ, shadow_bl);

  return 0;
}

int RGWRados::prepare_atomic_for_write(RGWRadosCtx *rctx, rgw_obj& obj, librados::IoCtx& io_ctx,
                            string& actual_obj, ObjectWriteOperation& op, RGWObjState **pstate)
{
  if (!rctx) {
    *pstate = NULL;
    return 0;
  }

  int r;
  do {
    r = prepare_atomic_for_write_impl(rctx, obj, io_ctx, actual_obj, op, pstate);
  } while (r == -ECANCELED);

  return r;
}

/**
 * Set an attr on an object.
 * bucket: name of the bucket holding the object
 * obj: name of the object to set the attr on
 * name: the attr to set
 * bl: the contents of the attr
 * Returns: 0 on success, -ERR# otherwise.
 */
int RGWRados::set_attr(void *ctx, rgw_obj& obj, const char *name, bufferlist& bl)
{
  rgw_bucket bucket;
  std::string oid;
  get_obj_bucket_and_oid(obj, bucket, oid);
  librados::IoCtx io_ctx;
  rgw_bucket actual_bucket = bucket;
  string actual_obj = oid;
  RGWRadosCtx *rctx = (RGWRadosCtx *)ctx;

  if (actual_obj.size() == 0) {
    actual_obj = bucket.name;
    actual_bucket = rgw_root_bucket;
  }

  int r = open_bucket_ctx(actual_bucket, io_ctx);
  if (r < 0)
    return r;

  io_ctx.locator_set_key(obj.key);

  ObjectWriteOperation op;
  RGWObjState *state = NULL;

  r = append_atomic_test(rctx, obj, io_ctx, actual_obj, op, &state);
  if (r < 0)
    return r;

  op.setxattr(name, bl);
  r = io_ctx.operate(actual_obj, &op);

  if (state && r >= 0)
    state->attrset[name] = bl;

  if (r == -ECANCELED) {
    /* a race! object was replaced, we need to set attr on the original obj */
    dout(0) << "RGWRados::set_attr: raced with another process, going to the shadow obj instead" << dendl;
    string loc = obj.loc();
    rgw_obj shadow(obj.bucket, state->shadow_obj, loc, shadow_ns);
    r = set_attr(NULL, shadow, name, bl);
  }

  if (r < 0)
    return r;

  return 0;
}

/**
 * Get data about an object out of RADOS and into memory.
 * bucket: name of the bucket the object is in.
 * obj: name/key of the object to read
 * data: if get_data==true, this pointer will be set
 *    to an address containing the object's data/value
 * ofs: the offset of the object to read from
 * end: the point in the object to stop reading
 * attrs: if non-NULL, the pointed-to map will contain
 *    all the attrs of the object when this function returns
 * mod_ptr: if non-NULL, compares the object's mtime to *mod_ptr,
 *    and if mtime is smaller it fails.
 * unmod_ptr: if non-NULL, compares the object's mtime to *unmod_ptr,
 *    and if mtime is >= it fails.
 * if_match/nomatch: if non-NULL, compares the object's etag attr
 *    to the string and, if it doesn't/does match, fails out.
 * get_data: if true, the object's data/value will be read out, otherwise not
 * err: Many errors will result in this structure being filled
 *    with extra informatin on the error.
 * Returns: -ERR# on failure, otherwise
 *          (if get_data==true) length of read data,
 *          (if get_data==false) length of the object
 */
int RGWRados::prepare_get_obj(void *ctx, rgw_obj& obj,
            off_t ofs, off_t *end,
            map<string, bufferlist> *attrs,
            const time_t *mod_ptr,
            const time_t *unmod_ptr,
            time_t *lastmod,
            const char *if_match,
            const char *if_nomatch,
            uint64_t *total_size,
            uint64_t *obj_size,
            void **handle,
            struct rgw_err *err)
{
  rgw_bucket bucket;
  std::string oid;
  get_obj_bucket_and_oid(obj, bucket, oid);
  int r = -EINVAL;
  bufferlist etag;
  time_t ctime;
  RGWRadosCtx *rctx = (RGWRadosCtx *)ctx;
  RGWRadosCtx *new_ctx = NULL;
  RGWObjState *astate = NULL;

  map<string, bufferlist>::iterator iter;

  *handle = NULL;

  GetObjState *state = new GetObjState;
  if (!state)
    return -ENOMEM;

  *handle = state;

  r = open_bucket_ctx(bucket, state->io_ctx);
  if (r < 0)
    goto done_err;

  state->io_ctx.locator_set_key(obj.key);

  if (!rctx) {
    new_ctx = new RGWRadosCtx();
    rctx = new_ctx;
  }

  r = get_obj_state(rctx, obj, state->io_ctx, oid, &astate);
  if (r < 0)
    goto done_err;

  if (!astate->exists) {
    r = -ENOENT;
    goto done_err;
  }

  if (attrs) {
    *attrs = astate->attrset;
    if (g_conf->rgw_log >= 20) {
      for (iter = attrs->begin(); iter != attrs->end(); ++iter) {
        RGW_LOG(20) << "Read xattr: " << iter->first << dendl;
      }
    }
    if (r < 0)
      goto done_err;
  }

  /* Convert all times go GMT to make them compatible */
  if (mod_ptr || unmod_ptr) {
    struct tm mtm;
    struct tm *gmtm = gmtime_r(&astate->mtime, &mtm);
    if (!gmtm) {
       RGW_LOG(0) << "could not get translate mtime for object" << dendl;
       r = -EINVAL;
       goto done_err;
    }
    ctime = mktime(gmtm);

    r = -ECANCELED;
    if (mod_ptr) {
      RGW_LOG(10) << "If-Modified-Since: " << *mod_ptr << " Last-Modified: " << ctime << dendl;
      if (ctime < *mod_ptr) {
        err->http_ret = 304;
        err->s3_code = "NotModified";

        goto done_err;
      }
    }

    if (unmod_ptr) {
      RGW_LOG(10) << "If-UnModified-Since: " << *unmod_ptr << " Last-Modified: " << ctime << dendl;
      if (ctime > *unmod_ptr) {
        err->http_ret = 412;
        err->s3_code = "PreconditionFailed";
        goto done_err;
      }
    }
  }
  if (if_match || if_nomatch) {
    r = get_attr(rctx, obj, RGW_ATTR_ETAG, etag);
    if (r < 0)
      goto done_err;

    r = -ECANCELED;
    if (if_match) {
      RGW_LOG(10) << "ETag: " << etag.c_str() << " " << " If-Match: " << if_match << dendl;
      if (strcmp(if_match, etag.c_str())) {
        err->http_ret = 412;
        err->s3_code = "PreconditionFailed";
        goto done_err;
      }
    }

    if (if_nomatch) {
      RGW_LOG(10) << "ETag: " << etag.c_str() << " " << " If-NoMatch: " << if_nomatch << dendl;
      if (strcmp(if_nomatch, etag.c_str()) == 0) {
        err->http_ret = 304;
        err->s3_code = "NotModified";
        goto done_err;
      }
    }
  }

  if (end && *end < 0)
    *end = astate->size - 1;

  if (total_size)
    *total_size = (ofs <= *end ? *end + 1 - ofs : 0);
  if (obj_size)
    *obj_size = astate->size;
  if (lastmod)
    *lastmod = astate->mtime;

  return 0;

done_err:
  delete new_ctx;
  delete state;
  *handle = NULL;
  return r;
}

int RGWRados::prepare_update_index(RGWObjState *state, rgw_bucket& bucket, string& oid, string& tag)
{
  if (state && state->obj_tag.length()) {
    int len = state->obj_tag.length();
    char buf[len + 1];
    memcpy(buf, state->obj_tag.c_str(), len);
    buf[len] = '\0';
    tag = buf;
  } else {
    append_rand_alpha(tag, tag, 32);
  }
  int ret = cls_obj_prepare_op(bucket, CLS_RGW_OP_ADD, tag, oid);

  return ret;
}

int RGWRados::complete_update_index(rgw_bucket& bucket, string& oid, string& tag, uint64_t epoch, uint64_t size,
                                    utime_t& ut, string& etag, bufferlist *acl_bl, RGWObjCategory category)
{
  if (bucket.marker.empty())
    return 0;

  RGWObjEnt ent;
  ent.name = oid;
  ent.size = size;
  ent.mtime = ut;
  ent.etag = etag;
  ACLOwner owner;
  if (acl_bl && acl_bl->length()) {
    int ret = decode_policy(*acl_bl, &owner);
    if (ret < 0) {
      RGW_LOG(0) << "WARNING: could not decode policy ret=" << ret << dendl;
    }
  }
  ent.owner = owner.get_id();
  ent.owner_display_name = owner.get_display_name();

  int ret = cls_obj_complete_add(bucket, tag, epoch, ent, category);

  return ret;
}


int RGWRados::clone_objs_impl(void *ctx, rgw_obj& dst_obj,
                        vector<RGWCloneRangeInfo>& ranges,
                        map<string, bufferlist> attrs,
                        RGWObjCategory category,
                        time_t *pmtime,
                        bool truncate_dest,
                        bool exclusive,
                        pair<string, bufferlist> *xattr_cond)
{
  rgw_bucket bucket;
  std::string dst_oid;
  get_obj_bucket_and_oid(dst_obj, bucket, dst_oid);
  librados::IoCtx io_ctx;
  RGWRadosCtx *rctx = (RGWRadosCtx *)ctx;
  uint64_t size = 0;
  string etag;
  bufferlist acl_bl;

  int r = open_bucket_ctx(bucket, io_ctx);
  if (r < 0)
    return r;
  io_ctx.locator_set_key(dst_obj.key);
  ObjectWriteOperation op;
  if (truncate_dest) {
    op.remove();
    op.set_op_flags(OP_FAILOK); // don't fail if object didn't exist
  }

  op.create(exclusive);


  map<string, bufferlist>::iterator iter;
  for (iter = attrs.begin(); iter != attrs.end(); ++iter) {
    const string& name = iter->first;
    bufferlist& bl = iter->second;
    op.setxattr(name.c_str(), bl);

    if (name.compare(RGW_ATTR_ETAG) == 0) {
      etag = bl.c_str();
    } else if (name.compare(RGW_ATTR_ACL) == 0) {
      acl_bl = bl;
    }
  }
  RGWObjState *state;
  r = prepare_atomic_for_write(rctx, dst_obj, io_ctx, dst_oid, op, &state);
  if (r < 0)
    return r;

  vector<RGWCloneRangeInfo>::iterator range_iter;
  for (range_iter = ranges.begin(); range_iter != ranges.end(); ++range_iter) {
    RGWCloneRangeInfo range = *range_iter;
    vector<RGWCloneRangeInfo>::iterator next_iter = range_iter;

    // merge ranges
    while (++next_iter !=  ranges.end()) {
      RGWCloneRangeInfo& next = *next_iter;
      if (range.src_ofs + (int64_t)range.len != next.src_ofs ||
          range.dst_ofs + (int64_t)range.len != next.dst_ofs)
        break;
      range_iter++;
      range.len += next.len;
    }
    if (range.len) {
      RGW_LOG(20) << "calling op.clone_range(dst_ofs=" << range.dst_ofs << ", src.object=" <<  range.src.object << " range.src_ofs=" << range.src_ofs << " range.len=" << range.len << dendl;
      if (xattr_cond) {
        string src_cmp_obj;
        get_obj_bucket_and_oid(range.src, bucket, src_cmp_obj);
        op.src_cmpxattr(src_cmp_obj, xattr_cond->first.c_str(),
                        LIBRADOS_CMPXATTR_OP_EQ, xattr_cond->second);
      }
      string src_oid;
      get_obj_bucket_and_oid(range.src, bucket, src_oid);
      if (range.dst_ofs + range.len > size)
        size = range.dst_ofs + range.len;
      op.clone_range(range.dst_ofs, src_oid, range.src_ofs, range.len);
    }
  }
  time_t mt;
  utime_t ut;
  if (pmtime) {
    op.mtime(pmtime);
    ut = utime_t(*pmtime, 0);
  } else {
    ut = ceph_clock_now(g_ceph_context);
    mt = ut.sec();
    op.mtime(&mt);
  }

  string tag;
  uint64_t epoch = 0;
  int ret = prepare_update_index(state, bucket, dst_obj.object, tag);
  if (ret < 0)
    goto done;

  ret = io_ctx.operate(dst_oid, &op);

  epoch = io_ctx.get_last_version();

done:
  atomic_write_finish(state, ret);

  if (ret >= 0) {
    ret = complete_update_index(bucket, dst_obj.object, tag, epoch, size,
                                ut, etag, &acl_bl, category);
  }

  return ret;
}

int RGWRados::clone_objs(void *ctx, rgw_obj& dst_obj,
                        vector<RGWCloneRangeInfo>& ranges,
                        map<string, bufferlist> attrs,
                        RGWObjCategory category,
                        time_t *pmtime,
                        bool truncate_dest,
                        bool exclusive,
                        pair<string, bufferlist> *xattr_cond)
{
  int r;
  do {
    r = clone_objs_impl(ctx, dst_obj, ranges, attrs, category, pmtime, truncate_dest, exclusive, xattr_cond);
  } while (ctx && r == -ECANCELED);
  return r;
}


int RGWRados::get_obj(void *ctx, void **handle, rgw_obj& obj,
            char **data, off_t ofs, off_t end)
{
  rgw_bucket bucket;
  std::string oid;
  get_obj_bucket_and_oid(obj, bucket, oid);
  uint64_t len;
  bufferlist bl;
  RGWRadosCtx *rctx = (RGWRadosCtx *)ctx;

  GetObjState *state = *(GetObjState **)handle;
  RGWObjState *astate = NULL;

  if (end <= 0)
    len = 0;
  else
    len = end - ofs + 1;

  if (len > RGW_MAX_CHUNK_SIZE)
    len = RGW_MAX_CHUNK_SIZE;

  state->io_ctx.locator_set_key(obj.key);

  ObjectReadOperation op;

  int r = append_atomic_test(rctx, obj, state->io_ctx, oid, op, &astate);
  if (r < 0)
    return r;

  RGW_LOG(20) << "rados->read ofs=" << ofs << " len=" << len << dendl;
  op.read(ofs, len);

  r = state->io_ctx.operate(oid, &op, &bl);
  RGW_LOG(20) << "rados->read r=" << r << " bl.length=" << bl.length() << dendl;

  if (r == -ECANCELED) {
    /* a race! object was replaced, we need to set attr on the original obj */
    dout(0) << "RGWRados::get_obj: raced with another process, going to the shadow obj instead" << dendl;
    string loc = obj.loc();
    rgw_obj shadow(bucket, astate->shadow_obj, loc, shadow_ns);
    r = get_obj(NULL, handle, shadow, data, ofs, end);
    return r;
  }

  if (bl.length() > 0) {
    r = bl.length();
    *data = (char *)malloc(r);
    memcpy(*data, bl.c_str(), bl.length());
  }

  if (r < 0 || !len || ((off_t)(ofs + len - 1) == end)) {
    delete state;
    *handle = NULL;
  }

  return r;
}

void RGWRados::finish_get_obj(void **handle)
{
  if (*handle) {
    GetObjState *state = *(GetObjState **)handle;
    delete state;
    *handle = NULL;
  }
}

/* a simple object read */
int RGWRados::read(void *ctx, rgw_obj& obj, off_t ofs, size_t size, bufferlist& bl)
{
  rgw_bucket bucket;
  std::string oid;
  get_obj_bucket_and_oid(obj, bucket, oid);
  librados::IoCtx io_ctx;
  RGWRadosCtx *rctx = (RGWRadosCtx *)ctx;
  RGWObjState *astate = NULL;
  int r = open_bucket_ctx(bucket, io_ctx);
  if (r < 0)
    return r;

  io_ctx.locator_set_key(obj.key);

  ObjectReadOperation op;

  r = append_atomic_test(rctx, obj, io_ctx, oid, op, &astate);
  if (r < 0)
    return r;

  op.read(ofs, size);

  r = io_ctx.operate(oid, &op, &bl);
  if (r == -ECANCELED) {
    /* a race! object was replaced, we need to set attr on the original obj */
    dout(0) << "RGWRados::get_obj: raced with another process, going to the shadow obj instead" << dendl;
    string loc = obj.loc();
    rgw_obj shadow(obj.bucket, astate->shadow_obj, loc, shadow_ns);
    r = read(NULL, shadow, ofs, size, bl);
  }
  return r;
}

int RGWRados::obj_stat(void *ctx, rgw_obj& obj, uint64_t *psize, time_t *pmtime)
{
  rgw_bucket bucket;
  std::string oid;
  get_obj_bucket_and_oid(obj, bucket, oid);
  librados::IoCtx io_ctx;
  RGWRadosCtx *rctx = (RGWRadosCtx *)ctx;
  int r = open_bucket_ctx(bucket, io_ctx);
  if (r < 0)
    return r;

  if (rctx) {
    RGWObjState *astate;
    r = get_obj_state(rctx, obj, io_ctx, oid, &astate);
    if (r < 0)
      return r;

    if (!astate->exists)
      return -ENOENT;

    if (psize)
      *psize = astate->size;
    if (pmtime)
      *pmtime = astate->mtime;

    return 0;
  }

  io_ctx.locator_set_key(obj.key);

  r = io_ctx.stat(oid, psize, pmtime);
  return r;
}

int RGWRados::get_bucket_id(rgw_bucket& bucket, uint64_t *bucket_id)
{
  librados::IoCtx io_ctx;
  int r = open_bucket_ctx(bucket, io_ctx);
  if (r == -ENOENT)
    r = -ERR_NO_SUCH_BUCKET;
  if (r < 0)
    return r;

  *bucket_id = io_ctx.get_id();
  return 0;
}

int RGWRados::get_bucket_stats(rgw_bucket& bucket, map<RGWObjCategory, RGWBucketStats>& stats)
{
  rgw_bucket_dir_header header;
  int r = cls_bucket_head(bucket, header);
  if (r < 0)
    return r;

  stats.clear();
  map<uint8_t, struct rgw_bucket_category_stats>::iterator iter = header.stats.begin();
  for (; iter != header.stats.end(); ++iter) {
    RGWObjCategory category = (RGWObjCategory)iter->first;
    RGWBucketStats& s = stats[category];
    struct rgw_bucket_category_stats& stats = iter->second;
    s.category = (RGWObjCategory)iter->first;
    s.num_kb = ((stats.total_size_rounded + 1023) / 1024);
    s.num_objects = stats.num_entries;
  }

  return 0;
}

int RGWRados::tmap_get(rgw_obj& obj, bufferlist& header, std::map<string, bufferlist>& m)
{
  bufferlist bl;
  librados::IoCtx io_ctx;
  rgw_bucket bucket;
  std::string oid;
  get_obj_bucket_and_oid(obj, bucket, oid);
  int r = open_bucket_ctx(bucket, io_ctx);
  if (r < 0)
    return r;

  io_ctx.locator_set_key(obj.key);

  r = io_ctx.tmap_get(oid, bl);
  if (r < 0)
    return r;

  try {
    bufferlist::iterator iter = bl.begin();
    ::decode(header, iter);
    ::decode(m, iter);
  } catch (buffer::error& err) {
    RGW_LOG(0) << "ERROR: tmap_get failed, caught buffer::error" << dendl;
    return -EIO;
  }

  return 0;
 
}

int RGWRados::tmap_set(rgw_obj& obj, std::string& key, bufferlist& bl)
{
  rgw_bucket bucket;
  std::string oid;
  get_obj_bucket_and_oid(obj, bucket, oid);
  bufferlist cmdbl, emptybl;
  __u8 c = CEPH_OSD_TMAP_SET;

  ::encode(c, cmdbl);
  ::encode(key, cmdbl);
  ::encode(bl, cmdbl);

  RGW_LOG(15) << "tmap_set bucket=" << bucket << " oid=" << oid << " key=" << key << dendl;

  librados::IoCtx io_ctx;
  int r = open_bucket_ctx(bucket, io_ctx);
  if (r < 0)
    return r;

  io_ctx.locator_set_key(obj.key);

  r = io_ctx.tmap_update(oid, cmdbl);

  return r;
}

int RGWRados::tmap_set(rgw_obj& obj, std::map<std::string, bufferlist>& m)
{
  rgw_bucket bucket;
  std::string oid;
  get_obj_bucket_and_oid(obj, bucket, oid);
  bufferlist cmdbl, emptybl;
  __u8 c = CEPH_OSD_TMAP_SET;
  map<string, bufferlist>::iterator iter;

  for (iter = m.begin(); iter != m.end(); ++iter) {
    ::encode(c, cmdbl);
    ::encode(iter->first, cmdbl);
    ::encode(iter->second, cmdbl);
    RGW_LOG(15) << "tmap_set bucket=" << bucket << " oid=" << oid << " key=" << iter->first << dendl;
  }


  librados::IoCtx io_ctx;
  int r = open_bucket_ctx(bucket, io_ctx);
  if (r < 0)
    return r;

  io_ctx.locator_set_key(obj.key);

  r = io_ctx.tmap_update(oid, cmdbl);

  return r;
}

int RGWRados::tmap_create(rgw_obj& obj, std::string& key, bufferlist& bl)
{
  rgw_bucket bucket;
  std::string oid;
  get_obj_bucket_and_oid(obj, bucket, oid);
  bufferlist cmdbl, emptybl;
  __u8 c = CEPH_OSD_TMAP_CREATE;

  ::encode(c, cmdbl);
  ::encode(key, cmdbl);
  ::encode(bl, cmdbl);

  librados::IoCtx io_ctx;
  int r = open_bucket_ctx(bucket, io_ctx);
  if (r < 0)
    return r;

  io_ctx.locator_set_key(obj.key);

  r = io_ctx.tmap_update(oid, cmdbl);
  return r;
}

int RGWRados::tmap_del(rgw_obj& obj, std::string& key)
{
  rgw_bucket bucket;
  std::string oid;
  get_obj_bucket_and_oid(obj, bucket, oid);
  bufferlist cmdbl;
  __u8 c = CEPH_OSD_TMAP_RM;

  ::encode(c, cmdbl);
  ::encode(key, cmdbl);

  librados::IoCtx io_ctx;
  int r = open_bucket_ctx(bucket, io_ctx);
  if (r < 0)
    return r;

  io_ctx.locator_set_key(obj.key);

  r = io_ctx.tmap_update(oid, cmdbl);
  return r;
}
int RGWRados::update_containers_stats(map<string, RGWBucketEnt>& m)
{
  map<string, RGWBucketEnt>::iterator iter;
  for (iter = m.begin(); iter != m.end(); ++iter) {
    RGWBucketEnt& ent = iter->second;
    rgw_bucket& bucket = ent.bucket;

    rgw_bucket_dir_header header;
    int r = cls_bucket_head(bucket, header);
    if (r < 0)
      return r;

    ent.count = 0;
    ent.size = 0;

    RGWObjCategory category = main_category;
    map<uint8_t, struct rgw_bucket_category_stats>::iterator iter = header.stats.find((uint8_t)category);
    if (iter != header.stats.end()) {
      struct rgw_bucket_category_stats& stats = iter->second;
      ent.count = stats.num_entries;
      ent.size = stats.total_size_rounded;
    }
  }

  return m.size();
}

int RGWRados::append_async(rgw_obj& obj, size_t size, bufferlist& bl)
{
  rgw_bucket bucket;
  std::string oid;
  get_obj_bucket_and_oid(obj, bucket, oid);
  librados::IoCtx io_ctx;
  int r = open_bucket_ctx(bucket, io_ctx);
  if (r < 0)
    return r;
  librados::AioCompletion *completion = rados->aio_create_completion(NULL, NULL, NULL);

  io_ctx.locator_set_key(obj.key);

  r = io_ctx.aio_append(oid, completion, bl, size);
  completion->release();
  return r;
}

int RGWRados::distribute(bufferlist& bl)
{
  RGW_LOG(10) << "distributing notification oid=" << notify_oid << " bl.length()=" << bl.length() << dendl;
  int r = control_pool_ctx.notify(notify_oid, 0, bl);
  return r;
}

int RGWRados::cls_rgw_init_index(rgw_bucket& bucket, string& oid)
{
  if (bucket.marker.empty()) {
    if (bucket.name[0] == '.')
      return 0;

    RGW_LOG(0) << "ERROR: empty marker for cls_rgw bucket operation" << dendl;
    return -EIO;
  }

  librados::IoCtx io_ctx;
  int r = open_bucket_ctx(bucket, io_ctx);
  if (r < 0)
    return r;

  bufferlist in, out;
  r = io_ctx.exec(oid, "rgw", "bucket_init_index", in, out);
  return r;
}

int RGWRados::cls_obj_prepare_op(rgw_bucket& bucket, uint8_t op, string& tag, string& name)
{
  if (bucket.marker.empty()) {
    if (bucket.name[0] == '.')
      return 0;

    RGW_LOG(0) << "ERROR: empty marker for cls_rgw bucket operation" << dendl;
    return -EIO;
  }

  librados::IoCtx io_ctx;
  int r = open_bucket_ctx(bucket, io_ctx);
  if (r < 0)
    return r;

  string oid = dir_oid_prefix;
  oid.append(bucket.marker);

  bufferlist in, out;
  struct rgw_cls_obj_prepare_op call;
  call.op = op;
  call.tag = tag;
  call.name = name;
  ::encode(call, in);
  r = io_ctx.exec(oid, "rgw", "bucket_prepare_op", in, out);
  return r;
}

int RGWRados::cls_obj_complete_op(rgw_bucket& bucket, uint8_t op, string& tag, uint64_t epoch, RGWObjEnt& ent, RGWObjCategory category)
{
  if (bucket.marker.empty()) {
    if (bucket.name[0] == '.')
      return 0;

    RGW_LOG(0) << "ERROR: empty marker for cls_rgw bucket operation" << dendl;
    return -EIO;
  }

  librados::IoCtx io_ctx;
  int r = open_bucket_ctx(bucket, io_ctx);
  if (r < 0)
    return r;

  string oid = dir_oid_prefix;
  oid.append(bucket.marker);

  bufferlist in;
  struct rgw_cls_obj_complete_op call;
  call.op = op;
  call.tag = tag;
  call.name = ent.name;
  call.epoch = epoch;
  call.meta.size = ent.size;
  call.meta.mtime = utime_t(ent.mtime, 0);
  call.meta.etag = ent.etag;
  call.meta.owner = ent.owner;
  call.meta.owner_display_name = ent.owner_display_name;
  call.meta.category = category;
  ::encode(call, in);
  AioCompletion *c = librados::Rados::aio_create_completion(NULL, NULL, NULL);
  r = io_ctx.aio_exec(oid, c, "rgw", "bucket_complete_op", in, NULL);
  c->release();
  return r;
}

int RGWRados::cls_obj_complete_add(rgw_bucket& bucket, string& tag, uint64_t epoch, RGWObjEnt& ent, RGWObjCategory category)
{
  return cls_obj_complete_op(bucket, CLS_RGW_OP_ADD, tag, epoch, ent, category);
}

int RGWRados::cls_obj_complete_del(rgw_bucket& bucket, string& tag, uint64_t epoch, string& name)
{
  RGWObjEnt ent;
  ent.name = name;
  return cls_obj_complete_op(bucket, CLS_RGW_OP_DEL, tag, epoch, ent, RGW_OBJ_CATEGORY_NONE);
}

int RGWRados::cls_bucket_list(rgw_bucket& bucket, string start, uint32_t num, map<string, RGWObjEnt>& m, bool *is_truncated)
{
  librados::IoCtx io_ctx;
  int r = open_bucket_ctx(bucket, io_ctx);
  if (r < 0)
    return r;

  if (bucket.marker.empty()) {
    RGW_LOG(0) << "ERROR: empty marker for cls_rgw bucket operation" << dendl;
    return -EIO;
  }

  string oid = dir_oid_prefix;
  oid.append(bucket.marker);

  bufferlist in, out;
  struct rgw_cls_list_op call;
  call.start_obj = start;
  call.num_entries = num;
  ::encode(call, in);
  r = io_ctx.exec(oid, "rgw", "bucket_list", in, out);
  if (r < 0)
    return r;

  struct rgw_cls_list_ret ret;
  try {
    bufferlist::iterator iter = out.begin();
    ::decode(ret, iter);
  } catch (buffer::error& err) {
    RGW_LOG(0) << "ERROR: failed to decode bucket_list returned buffer" << dendl;
    return -EIO;
  }

  if (is_truncated)
    *is_truncated = ret.is_truncated;

  struct rgw_bucket_dir& dir = ret.dir;
  map<string, struct rgw_bucket_dir_entry>::iterator miter;
  for (miter = dir.m.begin(); miter != dir.m.end(); ++miter) {
    RGWObjEnt e;
    rgw_bucket_dir_entry& dirent = miter->second;
    if (!dirent.exists)
      continue;

    e.name = dirent.name;
    e.size = dirent.meta.size;
    e.mtime = dirent.meta.mtime;
    e.etag = dirent.meta.etag;
    e.owner = dirent.meta.owner;
    e.owner_display_name = dirent.meta.owner_display_name;
    m[e.name] = e;
  }

  return m.size();
}

int RGWRados::cls_bucket_head(rgw_bucket& bucket, struct rgw_bucket_dir_header& header)
{
  librados::IoCtx io_ctx;
  int r = open_bucket_ctx(bucket, io_ctx);
  if (r < 0)
    return r;

  if (bucket.marker.empty()) {
    RGW_LOG(0) << "ERROR: empty marker for cls_rgw bucket operation" << dendl;
    return -EIO;
  }

  string oid = dir_oid_prefix;
  oid.append(bucket.marker);

  bufferlist in, out;
  struct rgw_cls_list_op call;
  call.num_entries = 0;
  ::encode(call, in);
  r = io_ctx.exec(oid, "rgw", "bucket_list", in, out);
  if (r < 0)
    return r;

  struct rgw_cls_list_ret ret;
  try {
    bufferlist::iterator iter = out.begin();
    ::decode(ret, iter);
  } catch (buffer::error& err) {
    RGW_LOG(0) << "ERROR: failed to decode bucket_list returned buffer" << dendl;
    return -EIO;
  }

  header = ret.dir.header;

  return 0;
}
<|MERGE_RESOLUTION|>--- conflicted
+++ resolved
@@ -293,13 +293,10 @@
  * if auid is set, it sets the auid of the underlying rados io_ctx
  * returns 0 on success, -ERR# otherwise.
  */
-<<<<<<< HEAD
-int RGWRados::create_bucket(std::string& id, rgw_bucket& bucket, map<std::string, bufferlist>& attrs, bool create_pool, bool assign_marker, bool exclusive, uint64_t auid)
-=======
 int RGWRados::create_bucket(std::string& id, rgw_bucket& bucket, 
 			    map<std::string, bufferlist>& attrs, 
-			    bool create_pool, bool exclusive, uint64_t auid)
->>>>>>> 9045b3f5
+			    bool create_pool, bool assign_marker,
+			    bool exclusive, uint64_t auid)
 {
   librados::ObjectWriteOperation op;
   op.create(exclusive);
@@ -314,13 +311,9 @@
 
   if (create_pool) {
     ret = rados->pool_create(bucket.pool.c_str(), auid);
-<<<<<<< HEAD
-    if (ret < 0 && ret != -EEXIST)
-=======
     if (ret == -EEXIST)
       ret = 0;
     if (ret < 0)
->>>>>>> 9045b3f5
       root_pool_ctx.remove(bucket.name.c_str());
   }
 
